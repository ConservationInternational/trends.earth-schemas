--- conflicted
+++ resolved
@@ -1,8 +1,4 @@
-{
-    "version": "1.99.11",
-<<<<<<< HEAD
-    "release_date": "2022/06/01 11:11:36Z"
-=======
-    "release_date": "2022/06/22 23:01:27Z"
->>>>>>> 49ad633b
+{
+    "version": "1.99.11",
+    "release_date": "2022/06/22 23:01:27Z"
 }